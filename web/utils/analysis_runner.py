"""
股票分析执行工具
"""

import sys
import os
import uuid
from pathlib import Path
from datetime import datetime
from dotenv import load_dotenv

# 导入日志模块
from tradingagents.utils.logging_manager import get_logger, get_logger_manager
logger = get_logger('web')

# 添加项目根目录到Python路径
project_root = Path(__file__).parent.parent.parent
sys.path.insert(0, str(project_root))

# 确保环境变量正确加载
load_dotenv(project_root / ".env", override=True)

# 导入统一日志系统
from tradingagents.utils.logging_init import setup_web_logging
logger = setup_web_logging()

# 添加配置管理器
try:
    from tradingagents.config.config_manager import token_tracker
    TOKEN_TRACKING_ENABLED = True
    logger.info("✅ Token跟踪功能已启用")
except ImportError:
    TOKEN_TRACKING_ENABLED = False
    logger.warning("⚠️ Token跟踪功能未启用")

def translate_analyst_labels(text):
    """将分析师的英文标签转换为中文"""
    if not text:
        return text

    # 分析师标签翻译映射
    translations = {
        'Bull Analyst:': '看涨分析师:',
        'Bear Analyst:': '看跌分析师:',
        'Risky Analyst:': '激进风险分析师:',
        'Safe Analyst:': '保守风险分析师:',
        'Neutral Analyst:': '中性风险分析师:',
        'Research Manager:': '研究经理:',
        'Portfolio Manager:': '投资组合经理:',
        'Risk Judge:': '风险管理委员会:',
        'Trader:': '交易员:'
    }

    # 替换所有英文标签
    for english, chinese in translations.items():
        text = text.replace(english, chinese)

    return text

def extract_risk_assessment(state):
    """从分析状态中提取风险评估数据"""
    try:
        risk_debate_state = state.get('risk_debate_state', {})

        if not risk_debate_state:
            return None

        # 提取各个风险分析师的观点并进行中文化
        risky_analysis = translate_analyst_labels(risk_debate_state.get('risky_history', ''))
        safe_analysis = translate_analyst_labels(risk_debate_state.get('safe_history', ''))
        neutral_analysis = translate_analyst_labels(risk_debate_state.get('neutral_history', ''))
        judge_decision = translate_analyst_labels(risk_debate_state.get('judge_decision', ''))

        # 格式化风险评估报告
        risk_assessment = f"""
## ⚠️ 风险评估报告

### 🔴 激进风险分析师观点
{risky_analysis if risky_analysis else '暂无激进风险分析'}

### 🟡 中性风险分析师观点
{neutral_analysis if neutral_analysis else '暂无中性风险分析'}

### 🟢 保守风险分析师观点
{safe_analysis if safe_analysis else '暂无保守风险分析'}

### 🏛️ 风险管理委员会最终决议
{judge_decision if judge_decision else '暂无风险管理决议'}

---
*风险评估基于多角度分析，请结合个人风险承受能力做出投资决策*
        """.strip()

        return risk_assessment

    except Exception as e:
        logger.info(f"提取风险评估数据时出错: {e}")
        return None

def run_stock_analysis(stock_symbol, analysis_date, analysts, research_depth, llm_provider, llm_model, market_type="美股", progress_callback=None):
    """执行股票分析

    Args:
        stock_symbol: 股票代码
        analysis_date: 分析日期
        analysts: 分析师列表
        research_depth: 研究深度
        llm_provider: LLM提供商 (dashscope/deepseek/google)
        llm_model: 大模型名称
        progress_callback: 进度回调函数，用于更新UI状态
    """

    def update_progress(message, step=None, total_steps=None):
        """更新进度"""
        if progress_callback:
            progress_callback(message, step, total_steps)
        logger.info(f"[进度] {message}")

    # 生成会话ID用于Token跟踪和日志关联
    session_id = f"analysis_{uuid.uuid4().hex[:8]}_{datetime.now().strftime('%Y%m%d_%H%M%S')}"

    # 1. 数据预获取和验证阶段
    update_progress("🔍 验证股票代码并预获取数据...", 1, 10)

    try:
        from tradingagents.utils.stock_validator import prepare_stock_data

        # 预获取股票数据（默认30天历史数据）
        preparation_result = prepare_stock_data(
            stock_code=stock_symbol,
            market_type=market_type,
            period_days=30,  # 可以根据research_depth调整
            analysis_date=analysis_date
        )

        if not preparation_result.is_valid:
            error_msg = f"❌ 股票数据验证失败: {preparation_result.error_message}"
            update_progress(error_msg)
            logger.error(f"[{session_id}] {error_msg}")

            return {
                'success': False,
                'error': preparation_result.error_message,
                'suggestion': preparation_result.suggestion,
                'stock_symbol': stock_symbol,
                'analysis_date': analysis_date,
                'session_id': session_id
            }

        # 数据预获取成功
        success_msg = f"✅ 数据准备完成: {preparation_result.stock_name} ({preparation_result.market_type})"
        update_progress(success_msg)  # 使用智能检测，不再硬编码步骤
        logger.info(f"[{session_id}] {success_msg}")
        logger.info(f"[{session_id}] 缓存状态: {preparation_result.cache_status}")

    except Exception as e:
        error_msg = f"❌ 数据预获取过程中发生错误: {str(e)}"
        update_progress(error_msg)
        logger.error(f"[{session_id}] {error_msg}")

        return {
            'success': False,
            'error': error_msg,
            'suggestion': "请检查网络连接或稍后重试",
            'stock_symbol': stock_symbol,
            'analysis_date': analysis_date,
            'session_id': session_id
        }

    # 记录分析开始的详细日志
    logger_manager = get_logger_manager()
    import time
    analysis_start_time = time.time()

    logger_manager.log_analysis_start(
        logger, stock_symbol, "comprehensive_analysis", session_id
    )

    logger.info(f"🚀 [分析开始] 股票分析启动",
               extra={
                   'stock_symbol': stock_symbol,
                   'analysis_date': analysis_date,
                   'analysts': analysts,
                   'research_depth': research_depth,
                   'llm_provider': llm_provider,
                   'llm_model': llm_model,
                   'market_type': market_type,
                   'session_id': session_id,
                   'event_type': 'web_analysis_start'
               })

    update_progress("🚀 开始股票分析...")

    # 估算Token使用（用于成本预估）
    if TOKEN_TRACKING_ENABLED:
        estimated_input = 2000 * len(analysts)  # 估算每个分析师2000个输入token
        estimated_output = 1000 * len(analysts)  # 估算每个分析师1000个输出token
        estimated_cost = token_tracker.estimate_cost(llm_provider, llm_model, estimated_input, estimated_output)

        update_progress(f"💰 预估分析成本: ¥{estimated_cost:.4f}")

    # 验证环境变量
    update_progress("检查环境变量配置...")
    dashscope_key = os.getenv("DASHSCOPE_API_KEY")
    finnhub_key = os.getenv("FINNHUB_API_KEY")

    logger.info(f"环境变量检查:")
    logger.info(f"  DASHSCOPE_API_KEY: {'已设置' if dashscope_key else '未设置'}")
    logger.info(f"  FINNHUB_API_KEY: {'已设置' if finnhub_key else '未设置'}")

    if not dashscope_key:
        raise ValueError("DASHSCOPE_API_KEY 环境变量未设置")
    if not finnhub_key:
        raise ValueError("FINNHUB_API_KEY 环境变量未设置")

    update_progress("环境变量验证通过")

    try:
        # 导入必要的模块
        from tradingagents.graph.trading_graph import TradingAgentsGraph
        from tradingagents.default_config import DEFAULT_CONFIG

        # 创建配置
        update_progress("配置分析参数...")
        config = DEFAULT_CONFIG.copy()
        config["llm_provider"] = llm_provider
        config["deep_think_llm"] = llm_model
        config["quick_think_llm"] = llm_model
        # 根据研究深度调整配置
        if research_depth == 1:  # 1级 - 快速分析
            config["max_debate_rounds"] = 1
            config["max_risk_discuss_rounds"] = 1
            # 保持内存功能启用，因为内存操作开销很小但能显著提升分析质量
            config["memory_enabled"] = True

            # 统一使用在线工具，避免离线工具的各种问题
            config["online_tools"] = True  # 所有市场都使用统一工具
            logger.info(f"🔧 [快速分析] {market_type}使用统一工具，确保数据源正确和稳定性")
            if llm_provider == "dashscope":
                config["quick_think_llm"] = "qwen-turbo"  # 使用最快模型
                config["deep_think_llm"] = "qwen-plus"
            elif llm_provider == "deepseek":
                config["quick_think_llm"] = "deepseek-chat"  # DeepSeek只有一个模型
                config["deep_think_llm"] = "deepseek-chat"
        elif research_depth == 2:  # 2级 - 基础分析
            config["max_debate_rounds"] = 1
            config["max_risk_discuss_rounds"] = 1
            config["memory_enabled"] = True
            config["online_tools"] = True
            if llm_provider == "dashscope":
                config["quick_think_llm"] = "qwen-plus"
                config["deep_think_llm"] = "qwen-plus"
            elif llm_provider == "deepseek":
                config["quick_think_llm"] = "deepseek-chat"
                config["deep_think_llm"] = "deepseek-chat"
            elif llm_provider == "openai":
                config["quick_think_llm"] = llm_model
                config["deep_think_llm"] = llm_model
            elif llm_provider == "openai":
                config["quick_think_llm"] = llm_model
                config["deep_think_llm"] = llm_model
            elif llm_provider == "openai":
                config["quick_think_llm"] = llm_model
                config["deep_think_llm"] = llm_model
            elif llm_provider == "openai":
                config["quick_think_llm"] = llm_model
                config["deep_think_llm"] = llm_model
            elif llm_provider == "openai":
                config["quick_think_llm"] = llm_model
                config["deep_think_llm"] = llm_model
        elif research_depth == 3:  # 3级 - 标准分析 (默认)
            config["max_debate_rounds"] = 1
            config["max_risk_discuss_rounds"] = 2
            config["memory_enabled"] = True
            config["online_tools"] = True
            if llm_provider == "dashscope":
                config["quick_think_llm"] = "qwen-plus"
                config["deep_think_llm"] = "qwen-max"
            elif llm_provider == "deepseek":
                config["quick_think_llm"] = "deepseek-chat"
                config["deep_think_llm"] = "deepseek-chat"
        elif research_depth == 4:  # 4级 - 深度分析
            config["max_debate_rounds"] = 2
            config["max_risk_discuss_rounds"] = 2
            config["memory_enabled"] = True
            config["online_tools"] = True
            if llm_provider == "dashscope":
                config["quick_think_llm"] = "qwen-plus"
                config["deep_think_llm"] = "qwen-max"
            elif llm_provider == "deepseek":
                config["quick_think_llm"] = "deepseek-chat"
                config["deep_think_llm"] = "deepseek-chat"
        else:  # 5级 - 全面分析
            config["max_debate_rounds"] = 3
            config["max_risk_discuss_rounds"] = 3
            config["memory_enabled"] = True
            config["online_tools"] = True
            if llm_provider == "dashscope":
                config["quick_think_llm"] = "qwen-max"
                config["deep_think_llm"] = "qwen-max"
            elif llm_provider == "deepseek":
                config["quick_think_llm"] = "deepseek-chat"
                config["deep_think_llm"] = "deepseek-chat"

        # 根据LLM提供商设置不同的配置
        if llm_provider == "dashscope":
            config["backend_url"] = "https://dashscope.aliyuncs.com/api/v1"
        elif llm_provider == "deepseek":
            config["backend_url"] = "https://api.deepseek.com"
        elif llm_provider == "google":
            # Google AI不需要backend_url，使用默认的OpenAI格式
            config["backend_url"] = "https://api.openai.com/v1"
            
            # 根据研究深度优化Google模型选择
            if research_depth == 1:  # 快速分析 - 使用最快模型
                config["quick_think_llm"] = "gemini-2.5-flash-lite-preview-06-17"  # 1.45s
                config["deep_think_llm"] = "gemini-2.0-flash"  # 1.87s
            elif research_depth == 2:  # 基础分析 - 使用快速模型
                config["quick_think_llm"] = "gemini-2.0-flash"  # 1.87s
                config["deep_think_llm"] = "gemini-1.5-pro"  # 2.25s
            elif research_depth == 3:  # 标准分析 - 平衡性能
                config["quick_think_llm"] = "gemini-1.5-pro"  # 2.25s
                config["deep_think_llm"] = "gemini-2.5-flash"  # 2.73s
            elif research_depth == 4:  # 深度分析 - 使用强大模型
                config["quick_think_llm"] = "gemini-2.5-flash"  # 2.73s
                config["deep_think_llm"] = "gemini-2.5-pro"  # 16.68s
            else:  # 全面分析 - 使用最强模型
                config["quick_think_llm"] = "gemini-2.5-pro"  # 16.68s
                config["deep_think_llm"] = "gemini-2.5-pro"  # 16.68s
            
            logger.info(f"🤖 [Google AI] 快速模型: {config['quick_think_llm']}")
            logger.info(f"🤖 [Google AI] 深度模型: {config['deep_think_llm']}")
        elif llm_provider == "openai":
            # OpenAI官方API
            config["backend_url"] = "https://api.openai.com/v1"
            logger.info(f"🤖 [OpenAI] 使用模型: {llm_model}")
            logger.info(f"🤖 [OpenAI] API端点: https://api.openai.com/v1")
        elif llm_provider == "openrouter":
            # OpenRouter使用OpenAI兼容API
            config["backend_url"] = "https://openrouter.ai/api/v1"
            logger.info(f"🌐 [OpenRouter] 使用模型: {llm_model}")
            logger.info(f"🌐 [OpenRouter] API端点: https://openrouter.ai/api/v1")
<<<<<<< HEAD
        elif llm_provider == "custom_openai":
            # 自定义OpenAI端点
            custom_base_url = st.session_state.get("custom_openai_base_url", "https://api.openai.com/v1")
            config["backend_url"] = custom_base_url
            config["custom_openai_base_url"] = custom_base_url
            logger.info(f"🔧 [自定义OpenAI] 使用模型: {llm_model}")
            logger.info(f"🔧 [自定义OpenAI] API端点: {custom_base_url}")
=======
        elif llm_provider == "siliconflow":
            config["backend_url"] = "https://api.siliconflow.cn/v1"
            logger.info(f"🌐 [SiliconFlow] 使用模型: {llm_model}")
            logger.info(f"🌐 [SiliconFlow] API端点: https://api.siliconflow.cn/v1")
>>>>>>> 6a12962d

        # 修复路径问题 - 优先使用环境变量配置
        # 数据目录：优先使用环境变量，否则使用默认路径
        if not config.get("data_dir") or config["data_dir"] == "./data":
            env_data_dir = os.getenv("TRADINGAGENTS_DATA_DIR")
            if env_data_dir:
                # 如果环境变量是相对路径，相对于项目根目录解析
                if not os.path.isabs(env_data_dir):
                    config["data_dir"] = str(project_root / env_data_dir)
                else:
                    config["data_dir"] = env_data_dir
            else:
                config["data_dir"] = str(project_root / "data")

        # 结果目录：优先使用环境变量，否则使用默认路径
        if not config.get("results_dir") or config["results_dir"] == "./results":
            env_results_dir = os.getenv("TRADINGAGENTS_RESULTS_DIR")
            if env_results_dir:
                # 如果环境变量是相对路径，相对于项目根目录解析
                if not os.path.isabs(env_results_dir):
                    config["results_dir"] = str(project_root / env_results_dir)
                else:
                    config["results_dir"] = env_results_dir
            else:
                config["results_dir"] = str(project_root / "results")

        # 缓存目录：优先使用环境变量，否则使用默认路径
        if not config.get("data_cache_dir"):
            env_cache_dir = os.getenv("TRADINGAGENTS_CACHE_DIR")
            if env_cache_dir:
                # 如果环境变量是相对路径，相对于项目根目录解析
                if not os.path.isabs(env_cache_dir):
                    config["data_cache_dir"] = str(project_root / env_cache_dir)
                else:
                    config["data_cache_dir"] = env_cache_dir
            else:
                config["data_cache_dir"] = str(project_root / "tradingagents" / "dataflows" / "data_cache")

        # 确保目录存在
        update_progress("📁 创建必要的目录...")
        os.makedirs(config["data_dir"], exist_ok=True)
        os.makedirs(config["results_dir"], exist_ok=True)
        os.makedirs(config["data_cache_dir"], exist_ok=True)

        logger.info(f"📁 目录配置:")
        logger.info(f"  - 数据目录: {config['data_dir']}")
        logger.info(f"  - 结果目录: {config['results_dir']}")
        logger.info(f"  - 缓存目录: {config['data_cache_dir']}")
        logger.info(f"  - 环境变量 TRADINGAGENTS_RESULTS_DIR: {os.getenv('TRADINGAGENTS_RESULTS_DIR', '未设置')}")

        logger.info(f"使用配置: {config}")
        logger.info(f"分析师列表: {analysts}")
        logger.info(f"股票代码: {stock_symbol}")
        logger.info(f"分析日期: {analysis_date}")

        # 根据市场类型调整股票代码格式
        logger.debug(f"🔍 [RUNNER DEBUG] ===== 股票代码格式化 =====")
        logger.debug(f"🔍 [RUNNER DEBUG] 原始股票代码: '{stock_symbol}'")
        logger.debug(f"🔍 [RUNNER DEBUG] 市场类型: '{market_type}'")

        if market_type == "A股":
            # A股代码不需要特殊处理，保持原样
            formatted_symbol = stock_symbol
            logger.debug(f"🔍 [RUNNER DEBUG] A股代码保持原样: '{formatted_symbol}'")
            update_progress(f"🇨🇳 准备分析A股: {formatted_symbol}")
        elif market_type == "港股":
            # 港股代码转为大写，确保.HK后缀
            formatted_symbol = stock_symbol.upper()
            if not formatted_symbol.endswith('.HK'):
                # 如果是纯数字，添加.HK后缀
                if formatted_symbol.isdigit():
                    formatted_symbol = f"{formatted_symbol.zfill(4)}.HK"
            update_progress(f"🇭🇰 准备分析港股: {formatted_symbol}")
        else:
            # 美股代码转为大写
            formatted_symbol = stock_symbol.upper()
            logger.debug(f"🔍 [RUNNER DEBUG] 美股代码转大写: '{stock_symbol}' -> '{formatted_symbol}'")
            update_progress(f"🇺🇸 准备分析美股: {formatted_symbol}")

        logger.debug(f"🔍 [RUNNER DEBUG] 最终传递给分析引擎的股票代码: '{formatted_symbol}'")

        # 初始化交易图
        update_progress("🔧 初始化分析引擎...")
        graph = TradingAgentsGraph(analysts, config=config, debug=False)

        # 执行分析
        update_progress(f"📊 开始分析 {formatted_symbol} 股票，这可能需要几分钟时间...")
        logger.debug(f"🔍 [RUNNER DEBUG] ===== 调用graph.propagate =====")
        logger.debug(f"🔍 [RUNNER DEBUG] 传递给graph.propagate的参数:")
        logger.debug(f"🔍 [RUNNER DEBUG]   symbol: '{formatted_symbol}'")
        logger.debug(f"🔍 [RUNNER DEBUG]   date: '{analysis_date}'")

        state, decision = graph.propagate(formatted_symbol, analysis_date)

        # 调试信息
        logger.debug(f"🔍 [DEBUG] 分析完成，decision类型: {type(decision)}")
        logger.debug(f"🔍 [DEBUG] decision内容: {decision}")

        # 格式化结果
        update_progress("📋 分析完成，正在整理结果...")

        # 提取风险评估数据
        risk_assessment = extract_risk_assessment(state)

        # 将风险评估添加到状态中
        if risk_assessment:
            state['risk_assessment'] = risk_assessment

        # 记录Token使用（实际使用量，这里使用估算值）
        if TOKEN_TRACKING_ENABLED:
            # 在实际应用中，这些值应该从LLM响应中获取
            # 这里使用基于分析师数量和研究深度的估算
            actual_input_tokens = len(analysts) * (1500 if research_depth == "快速" else 2500 if research_depth == "标准" else 4000)
            actual_output_tokens = len(analysts) * (800 if research_depth == "快速" else 1200 if research_depth == "标准" else 2000)

            usage_record = token_tracker.track_usage(
                provider=llm_provider,
                model_name=llm_model,
                input_tokens=actual_input_tokens,
                output_tokens=actual_output_tokens,
                session_id=session_id,
                analysis_type=f"{market_type}_analysis"
            )

            if usage_record:
                update_progress(f"💰 记录使用成本: ¥{usage_record.cost:.4f}")

        results = {
            'stock_symbol': stock_symbol,
            'analysis_date': analysis_date,
            'analysts': analysts,
            'research_depth': research_depth,
            'llm_provider': llm_provider,
            'llm_model': llm_model,
            'state': state,
            'decision': decision,
            'success': True,
            'error': None,
            'session_id': session_id if TOKEN_TRACKING_ENABLED else None
        }

        # 记录分析完成的详细日志
        analysis_duration = time.time() - analysis_start_time

        # 计算总成本（如果有Token跟踪）
        total_cost = 0.0
        if TOKEN_TRACKING_ENABLED:
            try:
                total_cost = token_tracker.get_session_cost(session_id)
            except:
                pass

        logger_manager.log_analysis_complete(
            logger, stock_symbol, "comprehensive_analysis", session_id,
            analysis_duration, total_cost
        )

        logger.info(f"✅ [分析完成] 股票分析成功完成",
                   extra={
                       'stock_symbol': stock_symbol,
                       'session_id': session_id,
                       'duration': analysis_duration,
                       'total_cost': total_cost,
                       'analysts_used': analysts,
                       'success': True,
                       'event_type': 'web_analysis_complete'
                   })

        update_progress("✅ 分析成功完成！")
        return results

    except Exception as e:
        # 记录分析失败的详细日志
        analysis_duration = time.time() - analysis_start_time

        logger_manager.log_module_error(
            logger, "comprehensive_analysis", stock_symbol, session_id,
            analysis_duration, str(e)
        )

        logger.error(f"❌ [分析失败] 股票分析执行失败",
                    extra={
                        'stock_symbol': stock_symbol,
                        'session_id': session_id,
                        'duration': analysis_duration,
                        'error': str(e),
                        'error_type': type(e).__name__,
                        'analysts_used': analysts,
                        'success': False,
                        'event_type': 'web_analysis_error'
                    }, exc_info=True)

        # 如果真实分析失败，返回错误信息而不是误导性演示数据
        return {
            'stock_symbol': stock_symbol,
            'analysis_date': analysis_date,
            'analysts': analysts,
            'research_depth': research_depth,
            'llm_provider': llm_provider,
            'llm_model': llm_model,
            'state': {},  # 空状态，将显示占位符
            'decision': {},  # 空决策
            'success': False,
            'error': str(e),
            'is_demo': False,
            'error_reason': f"分析失败: {str(e)}"
        }

def format_analysis_results(results):
    """格式化分析结果用于显示"""
    
    if not results['success']:
        return {
            'error': results['error'],
            'success': False
        }
    
    state = results['state']
    decision = results['decision']

    # 提取关键信息
    # decision 可能是字符串（如 "BUY", "SELL", "HOLD"）或字典
    if isinstance(decision, str):
        # 将英文投资建议转换为中文
        action_translation = {
            'BUY': '买入',
            'SELL': '卖出',
            'HOLD': '持有',
            'buy': '买入',
            'sell': '卖出',
            'hold': '持有'
        }
        action = action_translation.get(decision.strip(), decision.strip())

        formatted_decision = {
            'action': action,
            'confidence': 0.7,  # 默认置信度
            'risk_score': 0.3,  # 默认风险分数
            'target_price': None,  # 字符串格式没有目标价格
            'reasoning': f'基于AI分析，建议{decision.strip().upper()}'
        }
    elif isinstance(decision, dict):
        # 处理目标价格 - 确保正确提取数值
        target_price = decision.get('target_price')
        if target_price is not None and target_price != 'N/A':
            try:
                # 尝试转换为浮点数
                if isinstance(target_price, str):
                    # 移除货币符号和空格
                    clean_price = target_price.replace('$', '').replace('¥', '').replace('￥', '').strip()
                    target_price = float(clean_price) if clean_price and clean_price != 'None' else None
                elif isinstance(target_price, (int, float)):
                    target_price = float(target_price)
                else:
                    target_price = None
            except (ValueError, TypeError):
                target_price = None
        else:
            target_price = None

        # 将英文投资建议转换为中文
        action_translation = {
            'BUY': '买入',
            'SELL': '卖出',
            'HOLD': '持有',
            'buy': '买入',
            'sell': '卖出',
            'hold': '持有'
        }
        action = decision.get('action', '持有')
        chinese_action = action_translation.get(action, action)

        formatted_decision = {
            'action': chinese_action,
            'confidence': decision.get('confidence', 0.5),
            'risk_score': decision.get('risk_score', 0.3),
            'target_price': target_price,
            'reasoning': decision.get('reasoning', '暂无分析推理')
        }
    else:
        # 处理其他类型
        formatted_decision = {
            'action': '持有',
            'confidence': 0.5,
            'risk_score': 0.3,
            'target_price': None,
            'reasoning': f'分析结果: {str(decision)}'
        }
    
    # 格式化状态信息
    formatted_state = {}
    
    # 处理各个分析模块的结果 - 包含完整的智能体团队分析
    analysis_keys = [
        'market_report',
        'fundamentals_report',
        'sentiment_report',
        'news_report',
        'risk_assessment',
        'investment_plan',
        # 添加缺失的团队决策数据，确保与CLI端一致
        'investment_debate_state',  # 研究团队辩论（多头/空头研究员）
        'trader_investment_plan',   # 交易团队计划
        'risk_debate_state',        # 风险管理团队决策
        'final_trade_decision'      # 最终交易决策
    ]
    
    for key in analysis_keys:
        if key in state:
            # 对文本内容进行中文化处理
            content = state[key]
            if isinstance(content, str):
                content = translate_analyst_labels(content)
            formatted_state[key] = content
        elif key == 'risk_assessment':
            # 特殊处理：从 risk_debate_state 生成 risk_assessment
            risk_assessment = extract_risk_assessment(state)
            if risk_assessment:
                formatted_state[key] = risk_assessment
    
    return {
        'stock_symbol': results['stock_symbol'],
        'decision': formatted_decision,
        'state': formatted_state,
        'success': True,
        # 将配置信息放在顶层，供前端直接访问
        'analysis_date': results['analysis_date'],
        'analysts': results['analysts'],
        'research_depth': results['research_depth'],
        'llm_provider': results.get('llm_provider', 'dashscope'),
        'llm_model': results['llm_model'],
        'metadata': {
            'analysis_date': results['analysis_date'],
            'analysts': results['analysts'],
            'research_depth': results['research_depth'],
            'llm_provider': results.get('llm_provider', 'dashscope'),
            'llm_model': results['llm_model']
        }
    }

def validate_analysis_params(stock_symbol, analysis_date, analysts, research_depth, market_type="美股"):
    """验证分析参数"""

    errors = []

    # 验证股票代码
    if not stock_symbol or len(stock_symbol.strip()) == 0:
        errors.append("股票代码不能为空")
    elif len(stock_symbol.strip()) > 10:
        errors.append("股票代码长度不能超过10个字符")
    else:
        # 根据市场类型验证代码格式
        symbol = stock_symbol.strip()
        if market_type == "A股":
            # A股：6位数字
            import re
            if not re.match(r'^\d{6}$', symbol):
                errors.append("A股代码格式错误，应为6位数字（如：000001）")
        elif market_type == "港股":
            # 港股：4-5位数字.HK 或 纯4-5位数字
            import re
            symbol_upper = symbol.upper()
            # 检查是否为 XXXX.HK 或 XXXXX.HK 格式
            hk_format = re.match(r'^\d{4,5}\.HK$', symbol_upper)
            # 检查是否为纯4-5位数字格式
            digit_format = re.match(r'^\d{4,5}$', symbol)

            if not (hk_format or digit_format):
                errors.append("港股代码格式错误，应为4位数字.HK（如：0700.HK）或4位数字（如：0700）")
        elif market_type == "美股":
            # 美股：1-5位字母
            import re
            if not re.match(r'^[A-Z]{1,5}$', symbol.upper()):
                errors.append("美股代码格式错误，应为1-5位字母（如：AAPL）")
    
    # 验证分析师列表
    if not analysts or len(analysts) == 0:
        errors.append("必须至少选择一个分析师")
    
    valid_analysts = ['market', 'social', 'news', 'fundamentals']
    invalid_analysts = [a for a in analysts if a not in valid_analysts]
    if invalid_analysts:
        errors.append(f"无效的分析师类型: {', '.join(invalid_analysts)}")
    
    # 验证研究深度
    if not isinstance(research_depth, int) or research_depth < 1 or research_depth > 5:
        errors.append("研究深度必须是1-5之间的整数")
    
    # 验证分析日期
    try:
        from datetime import datetime
        datetime.strptime(analysis_date, '%Y-%m-%d')
    except ValueError:
        errors.append("分析日期格式无效，应为YYYY-MM-DD格式")
    
    return len(errors) == 0, errors

def get_supported_stocks():
    """获取支持的股票列表"""
    
    # 常见的美股股票代码
    popular_stocks = [
        {'symbol': 'AAPL', 'name': '苹果公司', 'sector': '科技'},
        {'symbol': 'MSFT', 'name': '微软', 'sector': '科技'},
        {'symbol': 'GOOGL', 'name': '谷歌', 'sector': '科技'},
        {'symbol': 'AMZN', 'name': '亚马逊', 'sector': '消费'},
        {'symbol': 'TSLA', 'name': '特斯拉', 'sector': '汽车'},
        {'symbol': 'NVDA', 'name': '英伟达', 'sector': '科技'},
        {'symbol': 'META', 'name': 'Meta', 'sector': '科技'},
        {'symbol': 'NFLX', 'name': '奈飞', 'sector': '媒体'},
        {'symbol': 'AMD', 'name': 'AMD', 'sector': '科技'},
        {'symbol': 'INTC', 'name': '英特尔', 'sector': '科技'},
        {'symbol': 'SPY', 'name': 'S&P 500 ETF', 'sector': 'ETF'},
        {'symbol': 'QQQ', 'name': '纳斯达克100 ETF', 'sector': 'ETF'},
    ]
    
    return popular_stocks

def generate_demo_results_deprecated(stock_symbol, analysis_date, analysts, research_depth, llm_provider, llm_model, error_msg, market_type="美股"):
    """
    已弃用：生成演示分析结果

    注意：此函数已弃用，因为演示数据会误导用户。
    现在我们使用占位符来代替演示数据。
    """

    import random

    # 根据市场类型设置货币符号和价格范围
    if market_type == "港股":
        currency_symbol = "HK$"
        price_range = (50, 500)  # 港股价格范围
        market_name = "港股"
    elif market_type == "A股":
        currency_symbol = "¥"
        price_range = (5, 100)   # A股价格范围
        market_name = "A股"
    else:  # 美股
        currency_symbol = "$"
        price_range = (50, 300)  # 美股价格范围
        market_name = "美股"

    # 生成模拟决策
    actions = ['买入', '持有', '卖出']
    action = random.choice(actions)

    demo_decision = {
        'action': action,
        'confidence': round(random.uniform(0.6, 0.9), 2),
        'risk_score': round(random.uniform(0.2, 0.7), 2),
        'target_price': round(random.uniform(*price_range), 2),
        'reasoning': f"""
基于对{market_name}{stock_symbol}的综合分析，我们的AI分析团队得出以下结论：

**投资建议**: {action}
**目标价格**: {currency_symbol}{round(random.uniform(*price_range), 2)}

**主要分析要点**:
1. **技术面分析**: 当前价格趋势显示{'上涨' if action == '买入' else '下跌' if action == '卖出' else '横盘'}信号
2. **基本面评估**: 公司财务状况{'良好' if action == '买入' else '一般' if action == '持有' else '需关注'}
3. **市场情绪**: 投资者情绪{'乐观' if action == '买入' else '中性' if action == '持有' else '谨慎'}
4. **风险评估**: 当前风险水平为{'中等' if action == '持有' else '较低' if action == '买入' else '较高'}

**注意**: 这是演示数据，实际分析需要配置正确的API密钥。
        """
    }

    # 生成模拟状态数据
    demo_state = {}

    if 'market' in analysts:
        current_price = round(random.uniform(*price_range), 2)
        high_price = round(current_price * random.uniform(1.2, 1.8), 2)
        low_price = round(current_price * random.uniform(0.5, 0.8), 2)

        demo_state['market_report'] = f"""
## 📈 {market_name}{stock_symbol} 技术面分析报告

### 价格趋势分析
- **当前价格**: {currency_symbol}{current_price}
- **日内变化**: {random.choice(['+', '-'])}{round(random.uniform(0.5, 5), 2)}%
- **52周高点**: {currency_symbol}{high_price}
- **52周低点**: {currency_symbol}{low_price}

### 技术指标
- **RSI (14日)**: {round(random.uniform(30, 70), 1)}
- **MACD**: {'看涨' if action == 'BUY' else '看跌' if action == 'SELL' else '中性'}
- **移动平均线**: 价格{'高于' if action == 'BUY' else '低于' if action == 'SELL' else '接近'}20日均线

### 支撑阻力位
- **支撑位**: ${round(random.uniform(80, 120), 2)}
- **阻力位**: ${round(random.uniform(250, 350), 2)}

*注意: 这是演示数据，实际分析需要配置API密钥*
        """

    if 'fundamentals' in analysts:
        demo_state['fundamentals_report'] = f"""
## 💰 {stock_symbol} 基本面分析报告

### 财务指标
- **市盈率 (P/E)**: {round(random.uniform(15, 35), 1)}
- **市净率 (P/B)**: {round(random.uniform(1, 5), 1)}
- **净资产收益率 (ROE)**: {round(random.uniform(10, 25), 1)}%
- **毛利率**: {round(random.uniform(20, 60), 1)}%

### 盈利能力
- **营收增长**: {random.choice(['+', '-'])}{round(random.uniform(5, 20), 1)}%
- **净利润增长**: {random.choice(['+', '-'])}{round(random.uniform(10, 30), 1)}%
- **每股收益**: ${round(random.uniform(2, 15), 2)}

### 财务健康度
- **负债率**: {round(random.uniform(20, 60), 1)}%
- **流动比率**: {round(random.uniform(1, 3), 1)}
- **现金流**: {'正向' if action != 'SELL' else '需关注'}

*注意: 这是演示数据，实际分析需要配置API密钥*
        """

    if 'social' in analysts:
        demo_state['sentiment_report'] = f"""
## 💭 {stock_symbol} 市场情绪分析报告

### 社交媒体情绪
- **整体情绪**: {'积极' if action == 'BUY' else '消极' if action == 'SELL' else '中性'}
- **情绪强度**: {round(random.uniform(0.5, 0.9), 2)}
- **讨论热度**: {'高' if random.random() > 0.5 else '中等'}

### 投资者情绪指标
- **恐慌贪婪指数**: {round(random.uniform(20, 80), 0)}
- **看涨看跌比**: {round(random.uniform(0.8, 1.5), 2)}
- **期权Put/Call比**: {round(random.uniform(0.5, 1.2), 2)}

### 机构投资者动向
- **机构持仓变化**: {random.choice(['增持', '减持', '维持'])}
- **分析师评级**: {'买入' if action == 'BUY' else '卖出' if action == 'SELL' else '持有'}

*注意: 这是演示数据，实际分析需要配置API密钥*
        """

    if 'news' in analysts:
        demo_state['news_report'] = f"""
## 📰 {stock_symbol} 新闻事件分析报告

### 近期重要新闻
1. **财报发布**: 公司发布{'超预期' if action == 'BUY' else '低于预期' if action == 'SELL' else '符合预期'}的季度财报
2. **行业动态**: 所在行业面临{'利好' if action == 'BUY' else '挑战' if action == 'SELL' else '稳定'}政策环境
3. **公司公告**: 管理层{'乐观' if action == 'BUY' else '谨慎' if action == 'SELL' else '稳健'}展望未来

### 新闻情绪分析
- **正面新闻占比**: {round(random.uniform(40, 80), 0)}%
- **负面新闻占比**: {round(random.uniform(10, 40), 0)}%
- **中性新闻占比**: {round(random.uniform(20, 50), 0)}%

### 市场影响评估
- **短期影响**: {'正面' if action == 'BUY' else '负面' if action == 'SELL' else '中性'}
- **长期影响**: {'积极' if action != 'SELL' else '需观察'}

*注意: 这是演示数据，实际分析需要配置API密钥*
        """

    # 添加风险评估和投资建议
    demo_state['risk_assessment'] = f"""
## ⚠️ {stock_symbol} 风险评估报告

### 主要风险因素
1. **市场风险**: {'低' if action == 'BUY' else '高' if action == 'SELL' else '中等'}
2. **行业风险**: {'可控' if action != 'SELL' else '需关注'}
3. **公司特定风险**: {'较低' if action == 'BUY' else '中等'}

### 风险等级评估
- **总体风险等级**: {'低风险' if action == 'BUY' else '高风险' if action == 'SELL' else '中等风险'}
- **建议仓位**: {random.choice(['轻仓', '标准仓位', '重仓']) if action != 'SELL' else '建议减仓'}

*注意: 这是演示数据，实际分析需要配置API密钥*
    """

    demo_state['investment_plan'] = f"""
## 📋 {stock_symbol} 投资建议

### 具体操作建议
- **操作方向**: {action}
- **建议价位**: ${round(random.uniform(90, 310), 2)}
- **止损位**: ${round(random.uniform(80, 200), 2)}
- **目标价位**: ${round(random.uniform(150, 400), 2)}

### 投资策略
- **投资期限**: {'短期' if research_depth <= 2 else '中长期'}
- **仓位管理**: {'分批建仓' if action == 'BUY' else '分批减仓' if action == 'SELL' else '维持现状'}

*注意: 这是演示数据，实际分析需要配置API密钥*
    """

    # 添加团队决策演示数据，确保与CLI端一致
    demo_state['investment_debate_state'] = {
        'bull_history': f"""
## 📈 多头研究员分析

作为多头研究员，我对{stock_symbol}持乐观态度：

### 🚀 投资亮点
1. **技术面突破**: 股价突破关键阻力位，技术形态良好
2. **基本面支撑**: 公司业绩稳健增长，财务状况健康
3. **市场机会**: 当前估值合理，具备上涨空间

### 📊 数据支持
- 近期成交量放大，资金流入明显
- 行业景气度提升，政策环境有利
- 机构投资者增持，市场信心增强

**建议**: 积极买入，目标价位上调15-20%

*注意: 这是演示数据*
        """.strip(),

        'bear_history': f"""
## 📉 空头研究员分析

作为空头研究员，我对{stock_symbol}持谨慎态度：

### ⚠️ 风险因素
1. **估值偏高**: 当前市盈率超过行业平均水平
2. **技术风险**: 短期涨幅过大，存在回调压力
3. **宏观环境**: 市场整体波动加大，不确定性增加

### 📉 担忧点
- 成交量虽然放大，但可能是获利盘出货
- 行业竞争加剧，公司市场份额面临挑战
- 政策变化可能对行业产生负面影响

**建议**: 谨慎观望，等待更好的入场时机

*注意: 这是演示数据*
        """.strip(),

        'judge_decision': f"""
## 🎯 研究经理综合决策

经过多头和空头研究员的充分辩论，我的综合判断如下：

### 📊 综合评估
- **多头观点**: 技术面和基本面都显示积极信号
- **空头观点**: 估值和短期风险需要关注
- **平衡考虑**: 机会与风险并存，需要策略性操作

### 🎯 最终建议
基于当前市场环境和{stock_symbol}的具体情况，建议采取**{action}**策略：

1. **操作建议**: {action}
2. **仓位控制**: {'分批建仓' if action == '买入' else '分批减仓' if action == '卖出' else '维持现状'}
3. **风险管理**: 设置止损位，控制单只股票仓位不超过10%

**决策依据**: 综合技术面、基本面和市场情绪分析

*注意: 这是演示数据*
        """.strip()
    }

    demo_state['trader_investment_plan'] = f"""
## 💼 交易团队执行计划

基于研究团队的分析结果，制定如下交易执行计划：

### 🎯 交易策略
- **交易方向**: {action}
- **目标价位**: {currency_symbol}{round(random.uniform(*price_range) * 1.1, 2)}
- **止损价位**: {currency_symbol}{round(random.uniform(*price_range) * 0.9, 2)}

### 📊 仓位管理
- **建议仓位**: {'30-50%' if action == '买入' else '减仓至20%' if action == '卖出' else '维持现有仓位'}
- **分批操作**: {'分3次建仓' if action == '买入' else '分2次减仓' if action == '卖出' else '暂不操作'}
- **时间安排**: {'1-2周内完成' if action != '持有' else '持续观察'}

### ⚠️ 风险控制
- **止损设置**: 跌破支撑位立即止损
- **止盈策略**: 达到目标价位分批止盈
- **监控要点**: 密切关注成交量和技术指标变化

*注意: 这是演示数据，实际交易需要配置API密钥*
    """

    demo_state['risk_debate_state'] = {
        'risky_history': f"""
## 🚀 激进分析师风险评估

从激进投资角度分析{stock_symbol}：

### 💪 风险承受能力
- **高收益机会**: 当前市场提供了难得的投资机会
- **风险可控**: 虽然存在波动，但长期趋势向好
- **时机把握**: 现在是积极布局的最佳时机

### 🎯 激进策略
- **加大仓位**: 建议将仓位提升至60-80%
- **杠杆使用**: 可适度使用杠杆放大收益
- **快速行动**: 机会稍纵即逝，需要果断决策

**风险评级**: 中等风险，高收益潜力

*注意: 这是演示数据*
        """.strip(),

        'safe_history': f"""
## 🛡️ 保守分析师风险评估

从风险控制角度分析{stock_symbol}：

### ⚠️ 风险识别
- **市场波动**: 当前市场不确定性较高
- **估值风险**: 部分股票估值已经偏高
- **流动性风险**: 需要关注市场流动性变化

### 🔒 保守策略
- **控制仓位**: 建议仓位不超过30%
- **分散投资**: 避免过度集中于单一标的
- **安全边际**: 确保有足够的安全边际

**风险评级**: 中高风险，需要谨慎操作

*注意: 这是演示数据*
        """.strip(),

        'neutral_history': f"""
## ⚖️ 中性分析师风险评估

从平衡角度分析{stock_symbol}：

### 📊 客观评估
- **机会与风险并存**: 当前市场既有机会也有风险
- **适度参与**: 建议采取适度参与的策略
- **灵活调整**: 根据市场变化及时调整策略

### ⚖️ 平衡策略
- **中等仓位**: 建议仓位控制在40-50%
- **动态调整**: 根据市场情况动态调整仓位
- **风险监控**: 持续监控风险指标变化

**风险评级**: 中等风险，平衡收益

*注意: 这是演示数据*
        """.strip(),

        'judge_decision': f"""
## 🎯 投资组合经理最终风险决策

综合三位风险分析师的意见，最终风险管理决策如下：

### 📊 风险综合评估
- **激进观点**: 高收益机会，建议积极参与
- **保守观点**: 风险较高，建议谨慎操作
- **中性观点**: 机会与风险并存，适度参与

### 🎯 最终风险决策
基于当前市场环境和{stock_symbol}的风险特征：

1. **风险等级**: 中等风险
2. **建议仓位**: 40%（平衡收益与风险）
3. **风险控制**: 严格执行止损策略
4. **监控频率**: 每日监控，及时调整

**决策理由**: 在控制风险的前提下，适度参与市场机会

*注意: 这是演示数据*
        """.strip()
    }

    demo_state['final_trade_decision'] = f"""
## 🎯 最终投资决策

经过分析师团队、研究团队、交易团队和风险管理团队的全面分析，最终投资决策如下：

### 📊 决策摘要
- **投资建议**: **{action}**
- **置信度**: {confidence:.1%}
- **风险评级**: 中等风险
- **预期收益**: {'10-20%' if action == '买入' else '规避损失' if action == '卖出' else '稳健持有'}

### 🎯 执行计划
1. **操作方向**: {action}
2. **目标仓位**: {'40%' if action == '买入' else '20%' if action == '卖出' else '维持现状'}
3. **执行时间**: {'1-2周内分批执行' if action != '持有' else '持续观察'}
4. **风险控制**: 严格执行止损止盈策略

### 📈 预期目标
- **目标价位**: {currency_symbol}{round(random.uniform(*price_range) * 1.15, 2)}
- **止损价位**: {currency_symbol}{round(random.uniform(*price_range) * 0.85, 2)}
- **投资期限**: {'3-6个月' if research_depth >= 3 else '1-3个月'}

### ⚠️ 重要提醒
这是基于当前市场环境和{stock_symbol}基本面的综合判断。投资有风险，请根据个人风险承受能力谨慎决策。

**免责声明**: 本分析仅供参考，不构成投资建议。

*注意: 这是演示数据，实际分析需要配置正确的API密钥*
    """

    return {
        'stock_symbol': stock_symbol,
        'analysis_date': analysis_date,
        'analysts': analysts,
        'research_depth': research_depth,
        'llm_provider': llm_provider,
        'llm_model': llm_model,
        'state': demo_state,
        'decision': demo_decision,
        'success': True,
        'error': None,
        'is_demo': True,
        'demo_reason': f"API调用失败，显示演示数据。错误信息: {error_msg}"
    }<|MERGE_RESOLUTION|>--- conflicted
+++ resolved
@@ -340,7 +340,10 @@
             config["backend_url"] = "https://openrouter.ai/api/v1"
             logger.info(f"🌐 [OpenRouter] 使用模型: {llm_model}")
             logger.info(f"🌐 [OpenRouter] API端点: https://openrouter.ai/api/v1")
-<<<<<<< HEAD
+        elif llm_provider == "siliconflow":
+            config["backend_url"] = "https://api.siliconflow.cn/v1"
+            logger.info(f"🌐 [SiliconFlow] 使用模型: {llm_model}")
+            logger.info(f"🌐 [SiliconFlow] API端点: https://api.siliconflow.cn/v1")
         elif llm_provider == "custom_openai":
             # 自定义OpenAI端点
             custom_base_url = st.session_state.get("custom_openai_base_url", "https://api.openai.com/v1")
@@ -348,12 +351,6 @@
             config["custom_openai_base_url"] = custom_base_url
             logger.info(f"🔧 [自定义OpenAI] 使用模型: {llm_model}")
             logger.info(f"🔧 [自定义OpenAI] API端点: {custom_base_url}")
-=======
-        elif llm_provider == "siliconflow":
-            config["backend_url"] = "https://api.siliconflow.cn/v1"
-            logger.info(f"🌐 [SiliconFlow] 使用模型: {llm_model}")
-            logger.info(f"🌐 [SiliconFlow] API端点: https://api.siliconflow.cn/v1")
->>>>>>> 6a12962d
 
         # 修复路径问题 - 优先使用环境变量配置
         # 数据目录：优先使用环境变量，否则使用默认路径
